/* $Id$ */

/*
 * Copyright (c) 2009 Nicholas Marriott <nicm@users.sourceforge.net>
 *
 * Permission to use, copy, modify, and distribute this software for any
 * purpose with or without fee is hereby granted, provided that the above
 * copyright notice and this permission notice appear in all copies.
 *
 * THE SOFTWARE IS PROVIDED "AS IS" AND THE AUTHOR DISCLAIMS ALL WARRANTIES
 * WITH REGARD TO THIS SOFTWARE INCLUDING ALL IMPLIED WARRANTIES OF
 * MERCHANTABILITY AND FITNESS. IN NO EVENT SHALL THE AUTHOR BE LIABLE FOR
 * ANY SPECIAL, DIRECT, INDIRECT, OR CONSEQUENTIAL DAMAGES OR ANY DAMAGES
 * WHATSOEVER RESULTING FROM LOSS OF MIND, USE, DATA OR PROFITS, WHETHER
 * IN AN ACTION OF CONTRACT, NEGLIGENCE OR OTHER TORTIOUS ACTION, ARISING
 * OUT OF OR IN CONNECTION WITH THE USE OR PERFORMANCE OF THIS SOFTWARE.
 */

#include <sys/types.h>

<<<<<<< HEAD
=======
#include <errno.h>
#include <fcntl.h>
#include <paths.h>
>>>>>>> 4901d9dd
#include <stdlib.h>
#include <string.h>
#include <unistd.h>

#include "tmux.h"

/*
 * Split a window (add a new pane).
 */

void		 cmd_split_window_key_binding(struct cmd *, int);
enum cmd_retval	 cmd_split_window_exec(struct cmd *, struct cmd_q *);

const struct cmd_entry cmd_split_window_entry = {
	"split-window", "splitw",
	"c:dF:l:hp:Pt:v", 0, 1,
	"[-dhvP] [-c start-directory] [-F format] [-p percentage|-l size] "
	CMD_TARGET_PANE_USAGE " [command]",
	0,
	cmd_split_window_key_binding,
	cmd_split_window_exec
};

void
cmd_split_window_key_binding(struct cmd *self, int key)
{
	self->args = args_create(0);
	if (key == '%')
		args_set(self->args, 'h', NULL);
}

enum cmd_retval
cmd_split_window_exec(struct cmd *self, struct cmd_q *cmdq)
{
	struct args		*args = self->args;
	struct session		*s;
	struct winlink		*wl;
	struct window		*w;
	struct window_pane	*wp, *new_wp = NULL;
	struct environ		 env;
	const char		*cmd, *shell, *template;
	char			*cause, *new_cause, *cp;
	u_int			 hlimit;
	int			 size, percentage, cwd, fd = -1;
	enum layout_type	 type;
	struct layout_cell	*lc;
	struct client		*c;
	struct format_tree	*ft;

	if ((wl = cmd_find_pane(cmdq, args_get(args, 't'), &s, &wp)) == NULL)
		return (CMD_RETURN_ERROR);
	w = wl->window;
	server_unzoom_window(w);

	environ_init(&env);
	environ_copy(&global_environ, &env);
	environ_copy(&s->environ, &env);
	server_fill_environ(s, &env);

	if (args->argc == 0)
		cmd = options_get_string(&s->options, "default-command");
	else
		cmd = args->argv[0];

	if (args_has(args, 'c')) {
		ft = format_create();
		if ((c = cmd_find_client(cmdq, NULL, 1)) != NULL)
			format_client(ft, c);
		format_session(ft, s);
		format_winlink(ft, s, s->curw);
		format_window_pane(ft, s->curw->window->active);
		cp = format_expand(ft, args_get(args, 'c'));
		format_free(ft);

		fd = open(cp, O_RDONLY|O_DIRECTORY);
		free(cp);
		if (fd == -1) {
			cmdq_error(cmdq, "bad working directory: %s",
			    strerror(errno));
			return (CMD_RETURN_ERROR);
		}
		cwd = fd;
	} else if (cmdq->client != NULL && cmdq->client->session == NULL)
		cwd = cmdq->client->cwd;
	else
		cwd = s->cwd;

	type = LAYOUT_TOPBOTTOM;
	if (args_has(args, 'h'))
		type = LAYOUT_LEFTRIGHT;

	size = -1;
	if (args_has(args, 'l')) {
		size = args_strtonum(args, 'l', 0, INT_MAX, &cause);
		if (cause != NULL) {
			xasprintf(&new_cause, "size %s", cause);
			free(cause);
			cause = new_cause;
			goto error;
		}
	} else if (args_has(args, 'p')) {
		percentage = args_strtonum(args, 'p', 0, INT_MAX, &cause);
		if (cause != NULL) {
			xasprintf(&new_cause, "percentage %s", cause);
			free(cause);
			cause = new_cause;
			goto error;
		}
		if (type == LAYOUT_TOPBOTTOM)
			size = (wp->sy * percentage) / 100;
		else
			size = (wp->sx * percentage) / 100;
	}
	hlimit = options_get_number(&s->options, "history-limit");

	shell = options_get_string(&s->options, "default-shell");
	if (*shell == '\0' || areshell(shell))
		shell = _PATH_BSHELL;

	if ((lc = layout_split_pane(wp, type, size, 0)) == NULL) {
		cause = xstrdup("pane too small");
		goto error;
	}
	new_wp = window_add_pane(w, hlimit);
	if (window_pane_spawn(
	    new_wp, cmd, shell, cwd, &env, s->tio, &cause) != 0)
		goto error;
	layout_assign_pane(lc, new_wp);

	server_redraw_window(w);

	if (!args_has(args, 'd')) {
		window_set_active_pane(w, new_wp);
		session_select(s, wl->idx);
		server_redraw_session(s);
	} else
		server_status_session(s);

	environ_free(&env);

	if (args_has(args, 'P')) {
		if ((template = args_get(args, 'F')) == NULL)
			template = SPLIT_WINDOW_TEMPLATE;

		ft = format_create();
		if ((c = cmd_find_client(cmdq, NULL, 1)) != NULL)
			format_client(ft, c);
		format_session(ft, s);
		format_winlink(ft, s, wl);
		format_window_pane(ft, new_wp);

		cp = format_expand(ft, template);
		cmdq_print(cmdq, "%s", cp);
		free(cp);

		format_free(ft);
	}
	notify_window_layout_changed(w);

	if (fd != -1)
		close(fd);
	return (CMD_RETURN_NORMAL);

error:
	environ_free(&env);
	if (new_wp != NULL)
		window_remove_pane(w, new_wp);
	cmdq_error(cmdq, "create pane failed: %s", cause);
	free(cause);
	if (fd != -1)
		close(fd);
	return (CMD_RETURN_ERROR);
}<|MERGE_RESOLUTION|>--- conflicted
+++ resolved
@@ -18,12 +18,9 @@
 
 #include <sys/types.h>
 
-<<<<<<< HEAD
-=======
 #include <errno.h>
 #include <fcntl.h>
 #include <paths.h>
->>>>>>> 4901d9dd
 #include <stdlib.h>
 #include <string.h>
 #include <unistd.h>
