--- conflicted
+++ resolved
@@ -17,11 +17,8 @@
  */
 
 #include <sys/types.h>
-<<<<<<< HEAD
-=======
 #include <sys/queue.h>
 #include <sys/socket.h>
->>>>>>> d768fc25
 #include <sys/uio.h>
 #include <sys/utsname.h>
 
