/* $Id$ */

/*
 * Copyright (c) 2007 Nicholas Marriott <nicm@users.sourceforge.net>
 *
 * Permission to use, copy, modify, and distribute this software for any
 * purpose with or without fee is hereby granted, provided that the above
 * copyright notice and this permission notice appear in all copies.
 *
 * THE SOFTWARE IS PROVIDED "AS IS" AND THE AUTHOR DISCLAIMS ALL WARRANTIES
 * WITH REGARD TO THIS SOFTWARE INCLUDING ALL IMPLIED WARRANTIES OF
 * MERCHANTABILITY AND FITNESS. IN NO EVENT SHALL THE AUTHOR BE LIABLE FOR
 * ANY SPECIAL, DIRECT, INDIRECT, OR CONSEQUENTIAL DAMAGES OR ANY DAMAGES
 * WHATSOEVER RESULTING FROM LOSS OF MIND, USE, DATA OR PROFITS, WHETHER
 * IN AN ACTION OF CONTRACT, NEGLIGENCE OR OTHER TORTIOUS ACTION, ARISING
 * OUT OF OR IN CONNECTION WITH THE USE OR PERFORMANCE OF THIS SOFTWARE.
 */

#include <sys/types.h>

#include <errno.h>
#include <fcntl.h>
#include <fnmatch.h>
<<<<<<< HEAD
#include <pwd.h>
#include <signal.h>
=======
#include <stdint.h>
>>>>>>> 64613b9d
#include <stdlib.h>
#include <string.h>
#include <termios.h>
#include <unistd.h>

#include "tmux.h"

/*
 * Each window is attached to a number of panes, each of which is a pty. This
 * file contains code to handle them.
 *
 * A pane has two buffers attached, these are filled and emptied by the main
 * server poll loop. Output data is received from pty's in screen format,
 * translated and returned as a series of escape sequences and strings via
 * input_parse (in input.c). Input data is received as key codes and written
 * directly via input_key.
 *
 * Each pane also has a "virtual" screen (screen.c) which contains the current
 * state and is redisplayed when the window is reattached to a client.
 *
 * Windows are stored directly on a global array and wrapped in any number of
 * winlink structs to be linked onto local session RB trees. A reference count
 * is maintained and a window removed from the global list and destroyed when
 * it reaches zero.
 */

/* Global window list. */
struct windows windows;

/* Global panes tree. */
struct window_pane_tree all_window_panes;
u_int	next_window_pane_id;
u_int	next_window_id;

struct window_pane *window_pane_active_set(struct window_pane *,
	    struct window_pane *);
void	window_pane_active_lost(struct window_pane *, struct window_pane *);

void	window_pane_timer_callback(int, short, void *);
void	window_pane_read_callback(struct bufferevent *, void *);
void	window_pane_error_callback(struct bufferevent *, short, void *);

RB_GENERATE(winlinks, winlink, entry, winlink_cmp);

int
winlink_cmp(struct winlink *wl1, struct winlink *wl2)
{
	return (wl1->idx - wl2->idx);
}

RB_GENERATE(window_pane_tree, window_pane, tree_entry, window_pane_cmp);

int
window_pane_cmp(struct window_pane *wp1, struct window_pane *wp2)
{
	return (wp1->id - wp2->id);
}

struct winlink *
winlink_find_by_window(struct winlinks *wwl, struct window *w)
{
	struct winlink	*wl;

	RB_FOREACH(wl, winlinks, wwl) {
		if (wl->window == w)
			return (wl);
	}

	return (NULL);
}

struct winlink *
winlink_find_by_index(struct winlinks *wwl, int idx)
{
	struct winlink	wl;

	if (idx < 0)
		fatalx("bad index");

	wl.idx = idx;
	return (RB_FIND(winlinks, wwl, &wl));
}

struct winlink *
winlink_find_by_window_id(struct winlinks *wwl, u_int id)
{
	struct winlink *wl;

	RB_FOREACH(wl, winlinks, wwl) {
		if (wl->window->id == id)
			return (wl);
	}
	return (NULL);
}

int
winlink_next_index(struct winlinks *wwl, int idx)
{
	int	i;

	i = idx;
	do {
		if (winlink_find_by_index(wwl, i) == NULL)
			return (i);
		if (i == INT_MAX)
			i = 0;
		else
			i++;
	} while (i != idx);
	return (-1);
}

u_int
winlink_count(struct winlinks *wwl)
{
	struct winlink	*wl;
	u_int		 n;

	n = 0;
	RB_FOREACH(wl, winlinks, wwl)
		n++;

	return (n);
}

struct winlink *
winlink_add(struct winlinks *wwl, int idx)
{
	struct winlink	*wl;

	if (idx < 0) {
		if ((idx = winlink_next_index(wwl, -idx - 1)) == -1)
			return (NULL);
	} else if (winlink_find_by_index(wwl, idx) != NULL)
		return (NULL);

	wl = xcalloc(1, sizeof *wl);
	wl->idx = idx;
	RB_INSERT(winlinks, wwl, wl);

	return (wl);
}

void
winlink_set_window(struct winlink *wl, struct window *w)
{
	wl->window = w;
	w->references++;
}

void
winlink_remove(struct winlinks *wwl, struct winlink *wl)
{
	struct window	*w = wl->window;

	RB_REMOVE(winlinks, wwl, wl);
	free(wl->status_text);
	free(wl);

	if (w != NULL)
		window_remove_ref(w);
}

struct winlink *
winlink_next(struct winlink *wl)
{
	return (RB_NEXT(winlinks, wwl, wl));
}

struct winlink *
winlink_previous(struct winlink *wl)
{
	return (RB_PREV(winlinks, wwl, wl));
}

struct winlink *
winlink_next_by_number(struct winlink *wl, struct session *s, int n)
{
	for (; n > 0; n--) {
		if ((wl = RB_NEXT(winlinks, wwl, wl)) == NULL)
			wl = RB_MIN(winlinks, &s->windows);
	}

	return (wl);
}

struct winlink *
winlink_previous_by_number(struct winlink *wl, struct session *s, int n)
{
	for (; n > 0; n--) {
		if ((wl = RB_PREV(winlinks, wwl, wl)) == NULL)
			wl = RB_MAX(winlinks, &s->windows);
	}

	return (wl);
}

void
winlink_stack_push(struct winlink_stack *stack, struct winlink *wl)
{
	if (wl == NULL)
		return;

	winlink_stack_remove(stack, wl);
	TAILQ_INSERT_HEAD(stack, wl, sentry);
}

void
winlink_stack_remove(struct winlink_stack *stack, struct winlink *wl)
{
	struct winlink	*wl2;

	if (wl == NULL)
		return;

	TAILQ_FOREACH(wl2, stack, sentry) {
		if (wl2 == wl) {
			TAILQ_REMOVE(stack, wl, sentry);
			return;
		}
	}
}

int
window_index(struct window *s, u_int *i)
{
	for (*i = 0; *i < ARRAY_LENGTH(&windows); (*i)++) {
		if (s == ARRAY_ITEM(&windows, *i))
			return (0);
	}
	return (-1);
}

struct window *
window_find_by_id(u_int id)
{
	struct window	*w;
	u_int		 i;

	for (i = 0; i < ARRAY_LENGTH(&windows); i++) {
		w = ARRAY_ITEM(&windows, i);
		if (w->id == id)
			return (w);
	}
	return (NULL);
}

struct window *
window_create1(u_int sx, u_int sy)
{
	struct window	*w;
	u_int		 i;

	w = xcalloc(1, sizeof *w);
	w->id = next_window_id++;
	w->name = NULL;
	w->flags = 0;

	TAILQ_INIT(&w->panes);
	w->active = NULL;

	w->lastlayout = -1;
	w->layout_root = NULL;

	w->sx = sx;
	w->sy = sy;

	options_init(&w->options, &global_w_options);
	if (options_get_number(&w->options, "automatic-rename"))
		queue_window_name(w);

	for (i = 0; i < ARRAY_LENGTH(&windows); i++) {
		if (ARRAY_ITEM(&windows, i) == NULL) {
			ARRAY_SET(&windows, i, w);
			break;
		}
	}
	if (i == ARRAY_LENGTH(&windows))
		ARRAY_ADD(&windows, w);
	w->references = 0;

	return (w);
}

struct window *
window_create(const char *name, const char *cmd, const char *path,
    const char *shell, int cwd, struct environ *env, struct termios *tio,
    u_int sx, u_int sy, u_int hlimit, char **cause)
{
	struct window		*w;
	struct window_pane	*wp;

	w = window_create1(sx, sy);
	wp = window_add_pane(w, hlimit);
	layout_init(w, wp);

	if (window_pane_spawn(wp, cmd, path, shell, cwd, env, tio,
	    cause) != 0) {
		window_destroy(w);
		return (NULL);
	}

	w->active = TAILQ_FIRST(&w->panes);
	if (name != NULL) {
		w->name = xstrdup(name);
		options_set_number(&w->options, "automatic-rename", 0);
	} else
		w->name = default_window_name(w);

	return (w);
}

void
window_destroy(struct window *w)
{
	u_int	i;

	window_unzoom(w);

	if (window_index(w, &i) != 0)
		fatalx("index not found");
	ARRAY_SET(&windows, i, NULL);
	while (!ARRAY_EMPTY(&windows) && ARRAY_LAST(&windows) == NULL)
		ARRAY_TRUNC(&windows, 1);

	if (w->layout_root != NULL)
		layout_free(w);

	if (event_initialized(&w->name_timer))
		evtimer_del(&w->name_timer);

	options_free(&w->options);

	window_destroy_panes(w);

	free(w->name);
	free(w);
}

void
window_remove_ref(struct window *w)
{
	if (w->references == 0)
		fatal("bad reference count");
	w->references--;
	if (w->references == 0)
		window_destroy(w);
}

void
window_set_name(struct window *w, const char *new_name)
{
	free(w->name);
	w->name = xstrdup(new_name);
	notify_window_renamed(w);
}

void
window_resize(struct window *w, u_int sx, u_int sy)
{
	w->sx = sx;
	w->sy = sy;
}

/*
 * Restore previously active pane when changing from wp to nextwp. The intended
 * pane is in nextwp and it returns the previously focused pane.
 */
struct window_pane *
window_pane_active_set(struct window_pane *wp, struct window_pane *nextwp)
{
	struct layout_cell	*lc;
	struct window_pane	*lastwp;

	/* Target pane's parent must not be an ancestor of source pane. */
	for (lc = wp->layout_cell->parent; lc != NULL; lc = lc->parent) {
		if (lc == nextwp->layout_cell->parent)
			return (nextwp);
	}

	/*
	 * Previously active pane, if any, must not be the same as the source
	 * pane.
	 */
	lc = nextwp->layout_cell->parent;
	if (lc != NULL && lc->lastwp != NULL) {
		lastwp = lc->lastwp;
		if (lastwp != wp && window_pane_visible(lastwp))
			return (lastwp);
	}
	return (nextwp);
}

/* Remember previously active pane when changing from wp to nextwp. */
void
window_pane_active_lost(struct window_pane *wp, struct window_pane *nextwp)
{
	struct layout_cell	*lc, *lc2, *lcparent;

	/* Get the parent cell. */
	lcparent = nextwp->layout_cell->parent;
	if (lcparent == NULL)
		return;

	/* Save the target pane in its parent. */
	lcparent->lastwp = nextwp;

	/*
	 * Save the source pane in all of its parents up to, but not including,
	 * the common ancestor of itself and the target panes.
	 */
	if (wp == NULL)
		return;
	for (lc = wp->layout_cell->parent; lc != NULL; lc = lc->parent) {
		for (lc2 = lcparent; lc2 != NULL; lc2 = lc2->parent) {
			if (lc == lc2)
				return;
		}
		lc->lastwp = wp;
	}
}

void
window_set_active_pane(struct window *w, struct window_pane *wp)
{
	if (wp == w->active)
		return;
	w->last = w->active;
	w->active = wp;
	window_pane_active_lost(w->last, wp);
	while (!window_pane_visible(w->active)) {
		w->active = TAILQ_PREV(w->active, window_panes, entry);
		if (w->active == NULL)
			w->active = TAILQ_LAST(&w->panes, window_panes);
		if (w->active == wp)
			return;
	}
}

struct window_pane *
window_get_active_at(struct window *w, u_int x, u_int y)
{
	struct window_pane	*wp;

	TAILQ_FOREACH(wp, &w->panes, entry) {
		if (!window_pane_visible(wp))
			continue;
		if (x < wp->xoff || x > wp->xoff + wp->sx)
			continue;
		if (y < wp->yoff || y > wp->yoff + wp->sy)
			continue;
		return (wp);
	}
	return (NULL);
}

void
window_set_active_at(struct window *w, u_int x, u_int y)
{
	struct window_pane	*wp;

	wp = window_get_active_at(w, x, y);
	if (wp != NULL && wp != w->active)
		window_set_active_pane(w, wp);
}

struct window_pane *
window_find_string(struct window *w, const char *s)
{
	u_int	x, y;

	x = w->sx / 2;
	y = w->sy / 2;

	if (strcasecmp(s, "top") == 0)
		y = 0;
	else if (strcasecmp(s, "bottom") == 0)
		y = w->sy - 1;
	else if (strcasecmp(s, "left") == 0)
		x = 0;
	else if (strcasecmp(s, "right") == 0)
		x = w->sx - 1;
	else if (strcasecmp(s, "top-left") == 0) {
		x = 0;
		y = 0;
	} else if (strcasecmp(s, "top-right") == 0) {
		x = w->sx - 1;
		y = 0;
	} else if (strcasecmp(s, "bottom-left") == 0) {
		x = 0;
		y = w->sy - 1;
	} else if (strcasecmp(s, "bottom-right") == 0) {
		x = w->sx - 1;
		y = w->sy - 1;
	} else
		return (NULL);

	return (window_get_active_at(w, x, y));
}

int
window_zoom(struct window_pane *wp)
{
	struct window		*w = wp->window;
	struct window_pane	*wp1;

	if (w->flags & WINDOW_ZOOMED)
		return (-1);

	if (!window_pane_visible(wp))
		return (-1);

	if (window_count_panes(w) == 1)
		return (-1);

	if (w->active != wp)
		window_set_active_pane(w, wp);

	TAILQ_FOREACH(wp1, &w->panes, entry) {
		wp1->saved_layout_cell = wp1->layout_cell;
		wp1->layout_cell = NULL;
	}

	w->saved_layout_root = w->layout_root;
	layout_init(w, wp);
	w->flags |= WINDOW_ZOOMED;

	return (0);
}

int
window_unzoom(struct window *w)
{
	struct window_pane	*wp;

	if (!(w->flags & WINDOW_ZOOMED))
		return (-1);

	w->flags &= ~WINDOW_ZOOMED;
	layout_free(w);
	w->layout_root = w->saved_layout_root;

	TAILQ_FOREACH(wp, &w->panes, entry) {
		wp->layout_cell = wp->saved_layout_cell;
		wp->saved_layout_cell = NULL;
	}
	layout_fix_panes(w, w->sx, w->sy);

	return (0);
}

struct window_pane *
window_add_pane(struct window *w, u_int hlimit)
{
	struct window_pane	*wp;

	wp = window_pane_create(w, w->sx, w->sy, hlimit);
	if (TAILQ_EMPTY(&w->panes))
		TAILQ_INSERT_HEAD(&w->panes, wp, entry);
	else
		TAILQ_INSERT_AFTER(&w->panes, w->active, wp, entry);
	return (wp);
}

void
window_lost_pane(struct window *w, struct window_pane *wp)
{
	if (wp == w->active) {
		w->active = w->last;
		w->last = NULL;
		if (w->active == NULL) {
			w->active = TAILQ_PREV(wp, window_panes, entry);
			if (w->active == NULL)
				w->active = TAILQ_NEXT(wp, entry);
		}
	} else if (wp == w->last)
		w->last = NULL;
}

void
window_remove_pane(struct window *w, struct window_pane *wp)
{
	window_lost_pane(w, wp);

	TAILQ_REMOVE(&w->panes, wp, entry);
	window_pane_destroy(wp);
}

struct window_pane *
window_pane_at_index(struct window *w, u_int idx)
{
	struct window_pane	*wp;
	u_int			 n;

	n = options_get_number(&w->options, "pane-base-index");
	TAILQ_FOREACH(wp, &w->panes, entry) {
		if (n == idx)
			return (wp);
		n++;
	}
	return (NULL);
}

struct window_pane *
window_pane_next_by_number(struct window *w, struct window_pane *wp, u_int n)
{
	for (; n > 0; n--) {
		if ((wp = TAILQ_NEXT(wp, entry)) == NULL)
			wp = TAILQ_FIRST(&w->panes);
	}

	return (wp);
}

struct window_pane *
window_pane_previous_by_number(struct window *w, struct window_pane *wp,
    u_int n)
{
	for (; n > 0; n--) {
		if ((wp = TAILQ_PREV(wp, window_panes, entry)) == NULL)
			wp = TAILQ_LAST(&w->panes, window_panes);
	}

	return (wp);
}

int
window_pane_index(struct window_pane *wp, u_int *i)
{
	struct window_pane	*wq;
	struct window		*w = wp->window;

	*i = options_get_number(&w->options, "pane-base-index");
	TAILQ_FOREACH(wq, &w->panes, entry) {
		if (wp == wq) {
			return (0);
		}
		(*i)++;
	}

	return (-1);
}

u_int
window_count_panes(struct window *w)
{
	struct window_pane	*wp;
	u_int			 n;

	n = 0;
	TAILQ_FOREACH(wp, &w->panes, entry)
		n++;
	return (n);
}

void
window_destroy_panes(struct window *w)
{
	struct window_pane	*wp;

	while (!TAILQ_EMPTY(&w->panes)) {
		wp = TAILQ_FIRST(&w->panes);
		TAILQ_REMOVE(&w->panes, wp, entry);
		window_pane_destroy(wp);
	}
}

/* Return list of printable window flag symbols. No flags is just a space. */
char *
window_printable_flags(struct session *s, struct winlink *wl)
{
	char	flags[BUFSIZ];
	int	pos;

	pos = 0;
	if (wl->flags & WINLINK_ACTIVITY)
		flags[pos++] = '#';
	if (wl->flags & WINLINK_BELL)
		flags[pos++] = '!';
	if (wl->flags & WINLINK_SILENCE)
		flags[pos++] = '~';
	if (wl == s->curw)
		flags[pos++] = '*';
	if (wl == TAILQ_FIRST(&s->lastw))
		flags[pos++] = '-';
	if (wl->window->flags & WINDOW_ZOOMED)
		flags[pos++] = 'Z';
	if (pos == 0)
		flags[pos++] = ' ';
	flags[pos] = '\0';
	return (xstrdup(flags));
}

/* Find pane in global tree by id. */
struct window_pane *
window_pane_find_by_id(u_int id)
{
	struct window_pane	wp;

	wp.id = id;
	return (RB_FIND(window_pane_tree, &all_window_panes, &wp));
}

struct window_pane *
window_pane_create(struct window *w, u_int sx, u_int sy, u_int hlimit)
{
	struct window_pane	*wp;

	wp = xcalloc(1, sizeof *wp);
	wp->window = w;

	wp->id = next_window_pane_id++;
	RB_INSERT(window_pane_tree, &all_window_panes, wp);

	wp->cmd = NULL;
	wp->shell = NULL;
	wp->cwd = -1;

	wp->fd = -1;
	wp->event = NULL;

	wp->mode = NULL;

	wp->layout_cell = NULL;

	wp->xoff = 0;
	wp->yoff = 0;

	wp->sx = sx;
	wp->sy = sy;

	wp->pipe_fd = -1;
	wp->pipe_off = 0;
	wp->pipe_event = NULL;

	wp->saved_grid = NULL;

	screen_init(&wp->base, sx, sy, hlimit);
	wp->screen = &wp->base;

	input_init(wp);

	return (wp);
}

void
window_pane_destroy(struct window_pane *wp)
{
	struct window_pane	*wp2;

	/* Forget removed pane in all layout cells that remember it. */
	RB_FOREACH(wp2, window_pane_tree, &all_window_panes) {
		if (wp2->layout_cell != NULL &&
		    wp2->layout_cell->parent != NULL &&
		    wp2->layout_cell->parent->lastwp == wp)
			wp2->layout_cell->parent->lastwp = NULL;
	}

	window_pane_reset_mode(wp);

	if (event_initialized(&wp->changes_timer))
		evtimer_del(&wp->changes_timer);

	if (wp->fd != -1) {
#ifdef HAVE_UTEMPTER
		utempter_remove_record(wp->fd);
#endif
		bufferevent_free(wp->event);
		close(wp->fd);
	}

	input_free(wp);

	screen_free(&wp->base);
	if (wp->saved_grid != NULL)
		grid_destroy(wp->saved_grid);

	if (wp->pipe_fd != -1) {
		bufferevent_free(wp->pipe_event);
		close(wp->pipe_fd);
	}

	RB_REMOVE(window_pane_tree, &all_window_panes, wp);

	close(wp->cwd);
	free(wp->shell);
	free(wp->cmd);
	free(wp);
}

int
window_pane_spawn(struct window_pane *wp, const char *cmd, const char *path,
    const char *shell, int cwd, struct environ *env, struct termios *tio,
    char **cause)
{
	struct winsize	 ws;
	char		*argv0, paneid[16];
	const char	*ptr;
	struct termios	 tio2;
#ifdef HAVE_UTEMPTER
	char		 s[32];
#endif

	if (wp->fd != -1) {
		bufferevent_free(wp->event);
		close(wp->fd);
	}
	if (cmd != NULL) {
		free(wp->cmd);
		wp->cmd = xstrdup(cmd);
	}
	if (shell != NULL) {
		free(wp->shell);
		wp->shell = xstrdup(shell);
	}
	if (cwd != -1) {
		close(wp->cwd);
		wp->cwd = dup(cwd);
	}

	log_debug("spawn: %s -- %s", wp->shell, wp->cmd);

	memset(&ws, 0, sizeof ws);
	ws.ws_col = screen_size_x(&wp->base);
	ws.ws_row = screen_size_y(&wp->base);

	switch (wp->pid = forkpty(&wp->fd, wp->tty, NULL, &ws)) {
	case -1:
		wp->fd = -1;
		xasprintf(cause, "%s: %s", cmd, strerror(errno));
		return (-1);
	case 0:
		if (fchdir(wp->cwd) != 0)
			chdir("/");

		if (tcgetattr(STDIN_FILENO, &tio2) != 0)
			fatal("tcgetattr failed");
		if (tio != NULL)
			memcpy(tio2.c_cc, tio->c_cc, sizeof tio2.c_cc);
		tio2.c_cc[VERASE] = '\177';
#ifdef IUTF8
		if (options_get_number(&wp->window->options, "utf8"))
			tio2.c_iflag |= IUTF8;
#endif
		if (tcsetattr(STDIN_FILENO, TCSANOW, &tio2) != 0)
			fatal("tcgetattr failed");

		closefrom(STDERR_FILENO + 1);

		if (path != NULL)
			environ_set(env, "PATH", path);
		xsnprintf(paneid, sizeof paneid, "%%%u", wp->id);
		environ_set(env, "TMUX_PANE", paneid);
		environ_push(env);

		clear_signals(1);
		log_close();

		setenv("SHELL", wp->shell, 1);
		ptr = strrchr(wp->shell, '/');

		if (*wp->cmd != '\0') {
			/* Use the command. */
			if (ptr != NULL && *(ptr + 1) != '\0')
				xasprintf(&argv0, "%s", ptr + 1);
			else
				xasprintf(&argv0, "%s", wp->shell);
			execl(wp->shell, argv0, "-c", wp->cmd, (char *) NULL);
			fatal("execl failed");
		}

		/* No command; fork a login shell. */
		if (ptr != NULL && *(ptr + 1) != '\0')
			xasprintf(&argv0, "-%s", ptr + 1);
		else
			xasprintf(&argv0, "-%s", wp->shell);
		execl(wp->shell, argv0, (char *) NULL);
		fatal("execl failed");
	}

#ifdef HAVE_UTEMPTER
	xsnprintf(s, sizeof s, "tmux(%lu).%%%u", (long) getpid(), wp->id);
	utempter_add_record(wp->fd, s);
#endif

	setblocking(wp->fd, 0);

	wp->event = bufferevent_new(wp->fd,
	    window_pane_read_callback, NULL, window_pane_error_callback, wp);
	bufferevent_enable(wp->event, EV_READ|EV_WRITE);

	return (0);
}

void
window_pane_timer_start(struct window_pane *wp)
{
	struct timeval	tv;

	tv.tv_sec = 0;
	tv.tv_usec = 1000;

	evtimer_del(&wp->changes_timer);
	evtimer_set(&wp->changes_timer, window_pane_timer_callback, wp);
	evtimer_add(&wp->changes_timer, &tv);
}

void
window_pane_timer_callback(unused int fd, unused short events, void *data)
{
	struct window_pane	*wp = data;
	struct window		*w = wp->window;
	u_int			 interval, trigger;

	interval = options_get_number(&w->options, "c0-change-interval");
	trigger = options_get_number(&w->options, "c0-change-trigger");

	if (wp->changes_redraw++ == interval) {
		wp->flags |= PANE_REDRAW;
		wp->changes_redraw = 0;

	}

	if (trigger == 0 || wp->changes < trigger) {
		wp->flags |= PANE_REDRAW;
		wp->flags &= ~PANE_DROP;
	} else
		window_pane_timer_start(wp);
	wp->changes = 0;
}

void
window_pane_read_callback(unused struct bufferevent *bufev, void *data)
{
	struct window_pane     *wp = data;
	char   		       *new_data;
	size_t			new_size;

	new_size = EVBUFFER_LENGTH(wp->event->input) - wp->pipe_off;
	if (wp->pipe_fd != -1 && new_size > 0) {
		new_data = EVBUFFER_DATA(wp->event->input);
		bufferevent_write(wp->pipe_event, new_data, new_size);
	}

	input_parse(wp);

	wp->pipe_off = EVBUFFER_LENGTH(wp->event->input);

	/*
	 * If we get here, we're not outputting anymore, so set the silence
	 * flag on the window.
	 */
	wp->window->flags |= WINDOW_SILENCE;
	if (gettimeofday(&wp->window->silence_timer, NULL) != 0)
		fatal("gettimeofday failed.");
}

void
window_pane_error_callback(
    unused struct bufferevent *bufev, unused short what, void *data)
{
	struct window_pane *wp = data;

	server_destroy_pane(wp);
}

void
window_pane_resize(struct window_pane *wp, u_int sx, u_int sy)
{
	if (sx == wp->sx && sy == wp->sy)
		return;
	wp->sx = sx;
	wp->sy = sy;

	screen_resize(&wp->base, sx, sy, wp->saved_grid == NULL);
	if (wp->mode != NULL)
		wp->mode->resize(wp, sx, sy);

	wp->flags |= PANE_RESIZE;
}

/*
 * Enter alternative screen mode. A copy of the visible screen is saved and the
 * history is not updated
 */
void
window_pane_alternate_on(struct window_pane *wp, struct grid_cell *gc,
    int cursor)
{
	struct screen	*s = &wp->base;
	u_int		 sx, sy;

	if (wp->saved_grid != NULL)
		return;
	if (!options_get_number(&wp->window->options, "alternate-screen"))
		return;
	sx = screen_size_x(s);
	sy = screen_size_y(s);

	wp->saved_grid = grid_create(sx, sy, 0);
	grid_duplicate_lines(wp->saved_grid, 0, s->grid, screen_hsize(s), sy);
	if (cursor) {
		wp->saved_cx = s->cx;
		wp->saved_cy = s->cy;
	}
	memcpy(&wp->saved_cell, gc, sizeof wp->saved_cell);

	grid_view_clear(s->grid, 0, 0, sx, sy);

	wp->base.grid->flags &= ~GRID_HISTORY;

	wp->flags |= PANE_REDRAW;
}

/* Exit alternate screen mode and restore the copied grid. */
void
window_pane_alternate_off(struct window_pane *wp, struct grid_cell *gc,
    int cursor)
{
	struct screen	*s = &wp->base;
	u_int		 sx, sy;

	if (wp->saved_grid == NULL)
		return;
	if (!options_get_number(&wp->window->options, "alternate-screen"))
		return;
	sx = screen_size_x(s);
	sy = screen_size_y(s);

	/*
	 * If the current size is bigger, temporarily resize to the old size
	 * before copying back.
	 */
	if (sy > wp->saved_grid->sy)
		screen_resize(s, sx, wp->saved_grid->sy, 1);

	/* Restore the grid, cursor position and cell. */
	grid_duplicate_lines(s->grid, screen_hsize(s), wp->saved_grid, 0, sy);
	if (cursor)
		s->cx = wp->saved_cx;
	if (s->cx > screen_size_x(s) - 1)
		s->cx = screen_size_x(s) - 1;
	if (cursor)
		s->cy = wp->saved_cy;
	if (s->cy > screen_size_y(s) - 1)
		s->cy = screen_size_y(s) - 1;
	memcpy(gc, &wp->saved_cell, sizeof *gc);

	/*
	 * Turn history back on (so resize can use it) and then resize back to
	 * the current size.
	 */
	wp->base.grid->flags |= GRID_HISTORY;
	if (sy > wp->saved_grid->sy || sx != wp->saved_grid->sx)
		screen_resize(s, sx, sy, 1);

	grid_destroy(wp->saved_grid);
	wp->saved_grid = NULL;

	wp->flags |= PANE_REDRAW;
}

int
window_pane_set_mode(struct window_pane *wp, const struct window_mode *mode)
{
	struct screen	*s;

	if (wp->mode != NULL)
		return (1);
	wp->mode = mode;

	if ((s = wp->mode->init(wp)) != NULL)
		wp->screen = s;
	wp->flags |= PANE_REDRAW;
	return (0);
}

void
window_pane_reset_mode(struct window_pane *wp)
{
	if (wp->mode == NULL)
		return;

	wp->mode->free(wp);
	wp->mode = NULL;

	wp->screen = &wp->base;
	wp->flags |= PANE_REDRAW;
}

void
window_pane_key(struct window_pane *wp, struct session *sess, int key)
{
	struct window_pane	*wp2;

	if (!window_pane_visible(wp))
		return;

	if (wp->mode != NULL) {
		if (wp->mode->key != NULL)
			wp->mode->key(wp, sess, key);
		return;
	}

	if (wp->fd == -1)
		return;
	input_key(wp, key);
	if (options_get_number(&wp->window->options, "synchronize-panes")) {
		TAILQ_FOREACH(wp2, &wp->window->panes, entry) {
			if (wp2 == wp || wp2->mode != NULL)
				continue;
			if (wp2->fd != -1 && window_pane_visible(wp2))
				input_key(wp2, key);
		}
	}
}

void
window_pane_mouse(
    struct window_pane *wp, struct session *sess, struct mouse_event *m)
{
	if (!window_pane_visible(wp))
		return;

	if (m->x < wp->xoff || m->x >= wp->xoff + wp->sx)
		return;
	if (m->y < wp->yoff || m->y >= wp->yoff + wp->sy)
		return;
	m->x -= wp->xoff;
	m->y -= wp->yoff;

	if (wp->mode != NULL) {
		if (wp->mode->mouse != NULL &&
		    options_get_number(&wp->window->options, "mode-mouse"))
			wp->mode->mouse(wp, sess, m);
	} else if (wp->fd != -1)
		input_mouse(wp, sess, m);
}

int
window_pane_visible(struct window_pane *wp)
{
	struct window	*w = wp->window;

	if (wp->layout_cell == NULL)
		return (0);
	if (wp->xoff >= w->sx || wp->yoff >= w->sy)
		return (0);
	if (wp->xoff + wp->sx > w->sx || wp->yoff + wp->sy > w->sy)
		return (0);
	return (1);
}

char *
window_pane_search(struct window_pane *wp, const char *searchstr,
    u_int *lineno)
{
	struct screen	*s = &wp->base;
	char		*newsearchstr, *line, *msg;
	u_int	 	 i;

	msg = NULL;
	xasprintf(&newsearchstr, "*%s*", searchstr);

	for (i = 0; i < screen_size_y(s); i++) {
		line = grid_view_string_cells(s->grid, 0, i, screen_size_x(s));
		if (fnmatch(newsearchstr, line, 0) == 0) {
			msg = line;
			if (lineno != NULL)
				*lineno = i;
			break;
		}
		free(line);
	}

	free(newsearchstr);
	return (msg);
}

/* Find the pane directly above another. */
struct window_pane *
window_pane_find_up(struct window_pane *wp)
{
	struct window_pane     *wp2;
	u_int			left, top;

	if (wp == NULL || !window_pane_visible(wp))
		return (NULL);

	top = wp->yoff;
	if (top == 0)
		top = wp->window->sy + 1;
	left = wp->xoff;

	TAILQ_FOREACH(wp2, &wp->window->panes, entry) {
		if (!window_pane_visible(wp2))
			continue;
		if (wp2->yoff + wp2->sy + 1 != top)
			continue;
		if (left >= wp2->xoff && left <= wp2->xoff + wp2->sx)
			return (window_pane_active_set(wp, wp2));
	}
	return (NULL);
}

/* Find the pane directly below another. */
struct window_pane *
window_pane_find_down(struct window_pane *wp)
{
	struct window_pane     *wp2;
	u_int			left, bottom;

	if (wp == NULL || !window_pane_visible(wp))
		return (NULL);

	bottom = wp->yoff + wp->sy + 1;
	if (bottom >= wp->window->sy)
		bottom = 0;
	left = wp->xoff;

	TAILQ_FOREACH(wp2, &wp->window->panes, entry) {
		if (!window_pane_visible(wp2))
			continue;
		if (wp2->yoff != bottom)
			continue;
		if (left >= wp2->xoff && left <= wp2->xoff + wp2->sx)
			return (window_pane_active_set(wp, wp2));
	}
	return (NULL);
}

/*
 * Find the pane directly to the left of another, adjacent to the left side and
 * containing the top edge.
 */
struct window_pane *
window_pane_find_left(struct window_pane *wp)
{
	struct window_pane     *wp2;
	u_int			left, top;

	if (wp == NULL || !window_pane_visible(wp))
		return (NULL);

	left = wp->xoff;
	if (left == 0)
		left = wp->window->sx + 1;
	top = wp->yoff;

	TAILQ_FOREACH(wp2, &wp->window->panes, entry) {
		if (!window_pane_visible(wp2))
			continue;
		if (wp2->xoff + wp2->sx + 1 != left)
			continue;
		if (top >= wp2->yoff && top <= wp2->yoff + wp2->sy)
			return (window_pane_active_set(wp, wp2));
	}
	return (NULL);
}

/*
 * Find the pane directly to the right of another, that is adjacent to the
 * right edge and including the top edge.
 */
struct window_pane *
window_pane_find_right(struct window_pane *wp)
{
	struct window_pane     *wp2;
	u_int			right, top;

	if (wp == NULL || !window_pane_visible(wp))
		return (NULL);

	right = wp->xoff + wp->sx + 1;
	if (right >= wp->window->sx)
		right = 0;
	top = wp->yoff;

	TAILQ_FOREACH(wp2, &wp->window->panes, entry) {
		if (!window_pane_visible(wp2))
			continue;
		if (wp2->xoff != right)
			continue;
		if (top >= wp2->yoff && top <= wp2->yoff + wp2->sy)
			return (window_pane_active_set(wp, wp2));
	}
	return (NULL);
}

/* Clear alert flags for a winlink */
void
winlink_clear_flags(struct winlink *wl)
{
	struct winlink	*wm;
	struct session	*s;
	struct window	*w;
	u_int		 i;

	for (i = 0; i < ARRAY_LENGTH(&windows); i++) {
		if ((w = ARRAY_ITEM(&windows, i)) == NULL)
			continue;

		RB_FOREACH(s, sessions, &sessions) {
			if ((wm = session_has(s, w)) == NULL)
				continue;

			if (wm->window != wl->window)
				continue;
			if ((wm->flags & WINLINK_ALERTFLAGS) == 0)
				continue;

			wm->flags &= ~WINLINK_ALERTFLAGS;
			wm->window->flags &= ~WINDOW_ALERTFLAGS;
			server_status_session(s);
		}
	}
}<|MERGE_RESOLUTION|>--- conflicted
+++ resolved
@@ -21,12 +21,7 @@
 #include <errno.h>
 #include <fcntl.h>
 #include <fnmatch.h>
-<<<<<<< HEAD
-#include <pwd.h>
-#include <signal.h>
-=======
 #include <stdint.h>
->>>>>>> 64613b9d
 #include <stdlib.h>
 #include <string.h>
 #include <termios.h>
