--- conflicted
+++ resolved
@@ -1267,91 +1267,4 @@
 	}
 
 	return (buf);
-<<<<<<< HEAD
-}
-
-/*
- * Return the default path for a new pane, using the given path or the
- * default-path option if it is NULL. Several special values are accepted: the
- * empty string or relative path for the current pane's working directory, ~
- * for the user's home, - for the session working directory, . for the tmux
- * server's working directory. The default on failure is the session's working
- * directory.
- */
-const char *
-cmd_get_default_path(struct cmd_q *cmdq, const char *cwd)
-{
-	struct client		*c = cmdq->client;
-	struct session		*s;
-	struct environ_entry	*envent;
-	const char		*root;
-	char			 tmp[MAXPATHLEN];
-	struct passwd		*pw;
-	int			 n;
-	size_t			 skip;
-	static char		 path[MAXPATHLEN];
-
-	if ((s = cmd_current_session(cmdq, 0)) == NULL)
-		return (NULL);
-
-	if (cwd == NULL)
-		cwd = options_get_string(&s->options, "default-path");
-
-	skip = 1;
-	if (strcmp(cwd, "$HOME") == 0 || strncmp(cwd, "$HOME/", 6) == 0) {
-		/* User's home directory - $HOME. */
-		skip = 5;
-		goto find_home;
-	} else if (cwd[0] == '~' && (cwd[1] == '\0' || cwd[1] == '/')) {
-		/* User's home directory - ~. */
-		goto find_home;
-	} else if (cwd[0] == '-' && (cwd[1] == '\0' || cwd[1] == '/')) {
-		/* Session working directory. */
-		root = s->cwd;
-		goto complete_path;
-	} else if (cwd[0] == '.' && (cwd[1] == '\0' || cwd[1] == '/')) {
-		/* Server working directory. */
-		if (getcwd(tmp, sizeof tmp) != NULL) {
-			root = tmp;
-			goto complete_path;
-		}
-		return (s->cwd);
-	} else if (*cwd == '/') {
-		/* Absolute path. */
-		return (cwd);
-	} else {
-		/* Empty or relative path. */
-		if (c != NULL && c->session == NULL && c->cwd != NULL)
-			root = c->cwd;
-		else if (s->curw != NULL)
-			root = osdep_get_cwd(s->curw->window->active->fd);
-		else
-			return (s->cwd);
-		skip = 0;
-		if (root != NULL)
-			goto complete_path;
-	}
-
-	return (s->cwd);
-
-find_home:
-	envent = environ_find(&global_environ, "HOME");
-	if (envent != NULL && *envent->value != '\0')
-		root = envent->value;
-	else if ((pw = getpwuid(getuid())) != NULL)
-		root = pw->pw_dir;
-	else
-		return (s->cwd);
-
-complete_path:
-	if (root[skip] == '\0') {
-		strlcpy(path, root, sizeof path);
-		return (path);
-	}
-	n = snprintf(path, sizeof path, "%s/%s", root, cwd + skip);
-	if (n > 0 && (size_t)n < sizeof path)
-		return (path);
-	return (s->cwd);
-=======
->>>>>>> 4901d9dd
 }