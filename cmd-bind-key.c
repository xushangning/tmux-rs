--- conflicted
+++ resolved
@@ -44,18 +44,10 @@
 static enum cmd_retval
 cmd_bind_key_exec(struct cmd *self, struct cmdq_item *item)
 {
-<<<<<<< HEAD
-	struct args	*args = self->args;
-	char		*cause;
-	struct cmd_list	*cmdlist;
-	key_code	 key;
-	const char	*tablename;
-=======
 	struct args		*args = self->args;
 	key_code		 key;
 	const char		*tablename;
 	struct cmd_parse_result	*pr;
->>>>>>> a65a6d62
 
 	key = key_string_lookup_string(args->argv[0]);
 	if (key == KEYC_NONE || key == KEYC_UNKNOWN) {
@@ -75,11 +67,6 @@
 	case CMD_PARSE_EMPTY:
 		cmdq_error(item, "empty command");
 		return (CMD_RETURN_ERROR);
-<<<<<<< HEAD
-	}
-
-	key_bindings_add(tablename, key, args_has(args, 'r'), cmdlist);
-=======
 	case CMD_PARSE_ERROR:
 		cmdq_error(item, "%s", pr->error);
 		free(pr->error);
@@ -88,6 +75,5 @@
 		break;
 	}
 	key_bindings_add(tablename, key, args_has(args, 'r'), pr->cmdlist);
->>>>>>> a65a6d62
 	return (CMD_RETURN_NORMAL);
 }